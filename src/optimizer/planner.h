--- conflicted
+++ resolved
@@ -55,12 +55,10 @@
 
     std::shared_ptr<Plan> generate_select_plan(std::shared_ptr<Query> query, Context *context);
 
-<<<<<<< HEAD
     std::shared_ptr<Plan> pop_scan(int *scantbl, const std::string &table, std::vector<std::string> &joined_tables,
                                    std::vector<std::shared_ptr<Plan> > plans);
-=======
+
     std::vector<Condition> pop_conds(std::vector<Condition> &conds, const std::string &tab_names, Context *context);
->>>>>>> 48990bdc
 
     // int get_indexNo(std::string tab_name, std::vector<Condition> curr_conds);
     bool get_index_cols(std::string &tab_name, std::vector<Condition> &curr_conds,
