/* Copyright (c) 2023 Renmin University of China
RMDB is licensed under Mulan PSL v2.
You can use this software according to the terms and conditions of the Mulan PSL v2.
You may obtain a copy of Mulan PSL v2 at:
        http://license.coscl.org.cn/MulanPSL2
THIS SOFTWARE IS PROVIDED ON AN "AS IS" BASIS, WITHOUT WARRANTIES OF ANY KIND,
EITHER EXPRESS OR IMPLIED, INCLUDING BUT NOT LIMITED TO NON-INFRINGEMENT,
MERCHANTABILITY OR FIT FOR A PARTICULAR PURPOSE.
See the Mulan PSL v2 for more details. */

#pragma once
#include <utility>

#include "execution_defs.h"
#include "execution_manager.h"
#include "executor_abstract.h"
#include "index/ix.h"
#include "system/sm.h"

class DeleteExecutor : public AbstractExecutor {
private:
    TabMeta tab_; // 表的元数据
    std::vector<Condition> conds_; // delete的条件
    RmFileHandle *fh_; // 表的数据文件句柄
    std::vector<Rid> rids_; // 需要删除的记录的位置
    std::string tab_name_; // 表名称
    SmManager *sm_manager_;
    bool is_index_scan_{false};

public:
    DeleteExecutor(SmManager *sm_manager, std::string tab_name, std::vector<Condition> conds,
                   std::vector<Rid> rids, Context *context, bool is_index_scan = false): sm_manager_(sm_manager),
        tab_name_(std::move(tab_name)),
        conds_(std::move(conds)),
        rids_(std::move(rids)), is_index_scan_(is_index_scan) {
        tab_ = sm_manager_->db_.get_table(tab_name_);
        fh_ = sm_manager_->fhs_.at(tab_name_).get();
        context_ = context;
        // X 锁
        // if (!rids_.empty() && context_ != nullptr) {
        //     // context_->lock_mgr_->lock_shared_on_table(context_->txn_, fh_->GetFd());
        //     context_->lock_mgr_->lock_exclusive_on_table(context_->txn_, fh_->GetFd());
        // }
    }

    // 只执行一次
    std::unique_ptr<RmRecord> Next() override {
        for (auto &rid: rids_) {
            auto &&rec = fh_->get_record(rid, context_);
#ifdef ENABLE_LOGGING
            auto *delete_log_record = new DeleteLogRecord(context_->txn_->get_transaction_id(), *rec, rid, tab_name_);
            delete_log_record->prev_lsn_ = context_->txn_->get_prev_lsn();
            context_->txn_->set_prev_lsn(context_->log_mgr_->add_log_to_buffer(delete_log_record));
            auto &&page = fh_->fetch_page_handle(rid.page_no).page;
            page->set_page_lsn(context_->txn_->get_prev_lsn());
            sm_manager_->get_bpm()->unpin_page(page->get_page_id(), true);
            delete delete_log_record;
<<<<<<< HEAD
=======
#endif
            // 写入事务写集
            auto *write_record = new WriteRecord(WType::DELETE_TUPLE, tab_name_, rid, *rec);
            context_->txn_->append_write_record(write_record);
>>>>>>> 80f4adc4

            // 如果有索引，则必然是唯一索引
            for (auto &[index_name, index]: tab_.indexes) {
                auto &&ih = sm_manager_->ihs_.at(index_name).get();
                char *key = new char[index.col_tot_len];
                for (auto &[index_offset, col_meta]: index.cols) {
                    memcpy(key + index_offset, rec->data + col_meta.offset, col_meta.len);
                }
                ih->delete_entry(key, context_->txn_);
                delete []key;
            }
            fh_->delete_record(rid, context_);

            // 防止 double throw
            // 写入事务写集
            auto *write_record = new WriteRecord(WType::DELETE_TUPLE, tab_name_, rid, *rec);
            context_->txn_->append_write_record(write_record);
        }
        return nullptr;
    }

    Rid &rid() override { return _abstract_rid; }
};<|MERGE_RESOLUTION|>--- conflicted
+++ resolved
@@ -47,6 +47,7 @@
     std::unique_ptr<RmRecord> Next() override {
         for (auto &rid: rids_) {
             auto &&rec = fh_->get_record(rid, context_);
+
 #ifdef ENABLE_LOGGING
             auto *delete_log_record = new DeleteLogRecord(context_->txn_->get_transaction_id(), *rec, rid, tab_name_);
             delete_log_record->prev_lsn_ = context_->txn_->get_prev_lsn();
@@ -55,13 +56,7 @@
             page->set_page_lsn(context_->txn_->get_prev_lsn());
             sm_manager_->get_bpm()->unpin_page(page->get_page_id(), true);
             delete delete_log_record;
-<<<<<<< HEAD
-=======
 #endif
-            // 写入事务写集
-            auto *write_record = new WriteRecord(WType::DELETE_TUPLE, tab_name_, rid, *rec);
-            context_->txn_->append_write_record(write_record);
->>>>>>> 80f4adc4
 
             // 如果有索引，则必然是唯一索引
             for (auto &[index_name, index]: tab_.indexes) {
