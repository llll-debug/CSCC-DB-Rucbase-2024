/* Copyright (c) 2023 Renmin University of China
RMDB is licensed under Mulan PSL v2.
You can use this software according to the terms and conditions of the Mulan PSL v2.
You may obtain a copy of Mulan PSL v2 at:
        http://license.coscl.org.cn/MulanPSL2
THIS SOFTWARE IS PROVIDED ON AN "AS IS" BASIS, WITHOUT WARRANTIES OF ANY KIND,
EITHER EXPRESS OR IMPLIED, INCLUDING BUT NOT LIMITED TO NON-INFRINGEMENT,
MERCHANTABILITY OR FIT FOR A PARTICULAR PURPOSE.
See the Mulan PSL v2 for more details. */

#pragma once
#include "execution_defs.h"
#include "execution_manager.h"
#include "executor_abstract.h"
#include "index/ix.h"
#include "system/sm.h"

class InsertExecutor : public AbstractExecutor {
private:
    TabMeta tab_; // 表的元数据
    std::vector<Value> values_; // 需要插入的数据
    RmFileHandle *fh_; // 表的数据文件句柄
    std::string tab_name_; // 表名称
    Rid rid_; // 插入的位置，由于系统默认插入时不指定位置，因此当前rid_在插入后才赋值
    SmManager *sm_manager_;

public:
    InsertExecutor(SmManager *sm_manager, const std::string &tab_name, std::vector<Value> values, Context *context) {
        sm_manager_ = sm_manager;
        tab_ = sm_manager_->db_.get_table(tab_name);
        values_ = values;
        tab_name_ = tab_name;
        if (values.size() != tab_.cols.size()) {
            throw InvalidValueCountError();
        }
        fh_ = sm_manager_->fhs_.at(tab_name).get();
        context_ = context;
        // X 锁
        // if (context_ != nullptr) {
        //     context_->lock_mgr_->lock_exclusive_on_table(context_->txn_, fh_->GetFd());
        // }
    }

    std::unique_ptr<RmRecord> Next() override {
        // Make record buffer
        RmRecord rec(fh_->get_file_hdr().record_size);
        for (size_t i = 0; i < values_.size(); i++) {
            auto &col = tab_.cols[i];
            auto &val = values_[i];
            if (col.type == TYPE_FLOAT && val.type == TYPE_INT) {
                val.set_float(static_cast<float>(val.int_val));
            } else if (col.type != val.type) {
                throw IncompatibleTypeError(coltype2str(col.type), coltype2str(val.type));
            }
            val.init_raw(col.len);
            memcpy(rec.data + col.offset, val.raw->data, col.len);
        }


        // 把索引键缓存
        auto **keys = new char *[tab_.indexes.size()];
        auto **ihs = new IxIndexHandle *[tab_.indexes.size()];

        int i = 0;
        // 索引查重
        for (auto &[ix_name, index]: tab_.indexes) {
            ihs[i] = sm_manager_->ihs_[ix_name].get();
            keys[i] = new char[index.col_tot_len];
            for (auto &[index_offset, col_meta]: index.cols) {
                memcpy(keys[i] + index_offset,
                       rec.data + col_meta.offset, col_meta.len);
            }
            if (!ihs[i]->is_unique(keys[i], rid_, context_->txn_)) {
                for (int j = 0; j < i; ++j) {
                    delete []keys[j];
                }
                delete []keys;
                delete []ihs;
                throw NonUniqueIndexError("", {ix_name});
            }
            ++i;
        }

        // Insert into record file
        rid_ = fh_->insert_record(rec.data, context_);

        // 插入完成，释放内存
        for (int j = 0; j < i; ++j) {
            ihs[j]->insert_entry(keys[j], rid_, context_->txn_);
            delete []keys[j];
        }
        delete []keys;
        delete []ihs;

        // 再检查是否有间隙锁
        // for (auto &[index_name, index]: tab_.indexes) {
        //     auto ih = sm_manager_->ihs_.at(index_name).get();
        //     RmRecord rm_record(index.col_tot_len);
        //     for (auto &[index_offset, col_meta]: index.cols) {
        //         memcpy(rm_record.data + index_offset, rec.data + col_meta.offset, col_meta.len);
        //     }
        //     context_->lock_mgr_->isSafeInGap(context_->txn_, index, rm_record);
        // }

#ifdef ENABLE_LOGGING
        auto *insert_log_record = new InsertLogRecord(context_->txn_->get_transaction_id(), rec, rid_, tab_name_);
        insert_log_record->prev_lsn_ = context_->txn_->get_prev_lsn();
        context_->txn_->set_prev_lsn(context_->log_mgr_->add_log_to_buffer(insert_log_record));
        auto &&page = fh_->fetch_page_handle(rid_.page_no).page;
        page->set_page_lsn(context_->txn_->get_prev_lsn());
        sm_manager_->get_bpm()->unpin_page(page->get_page_id(), true);
        delete insert_log_record;
<<<<<<< HEAD

        // Unique Index -> Insert into index
        for (auto &[index_name, index]: tab_.indexes) {
            auto ih = sm_manager_->ihs_.at(index_name).get();
            char *key = new char[index.col_tot_len];
            for (auto &[index_offset, col_meta]: index.cols) {
                memcpy(key + index_offset, rec.data + col_meta.offset, col_meta.len);
            }
            ih->insert_entry(key, rid_, context_->txn_);
            delete []key;
        }

        // 防止 double throw
=======
#endif
>>>>>>> 80f4adc4
        // 写入事务写集
        // may std::unique_ptr 优化，避免拷贝多次记录
        auto *write_record = new WriteRecord(WType::INSERT_TUPLE, rid_, rec, tab_name_);
        context_->txn_->append_write_record(write_record);
        return nullptr;
    }

    Rid &rid() override { return rid_; }
};<|MERGE_RESOLUTION|>--- conflicted
+++ resolved
@@ -110,7 +110,7 @@
         page->set_page_lsn(context_->txn_->get_prev_lsn());
         sm_manager_->get_bpm()->unpin_page(page->get_page_id(), true);
         delete insert_log_record;
-<<<<<<< HEAD
+#endif
 
         // Unique Index -> Insert into index
         for (auto &[index_name, index]: tab_.indexes) {
@@ -124,9 +124,6 @@
         }
 
         // 防止 double throw
-=======
-#endif
->>>>>>> 80f4adc4
         // 写入事务写集
         // may std::unique_ptr 优化，避免拷贝多次记录
         auto *write_record = new WriteRecord(WType::INSERT_TUPLE, rid_, rec, tab_name_);
